--- conflicted
+++ resolved
@@ -91,7 +91,6 @@
     .. code-block:: php
 
         // config/packages/cache.php
-<<<<<<< HEAD
         use Symfony\Config\FrameworkConfig;
 
         return static function (FrameworkConfig $framework) {
@@ -100,19 +99,6 @@
                 ->system('cache.adapter.system')
             ;
         };
-
-=======
-        namespace Symfony\Component\DependencyInjection\Loader\Configurator;
-
-        return static function (ContainerConfigurator $container) {
-            $container->extension('framework', [
-                'cache' => [
-                    'app' => 'cache.adapter.filesystem',
-                    'system' => 'cache.adapter.system',
-                ],
-            ]);
-        };
->>>>>>> d24ec842
 
 The Cache component comes with a series of adapters pre-configured:
 
@@ -187,7 +173,6 @@
     .. code-block:: php
 
         // config/packages/cache.php
-<<<<<<< HEAD
         use Symfony\Config\FrameworkConfig;
 
         return static function (FrameworkConfig $framework) {
@@ -213,29 +198,6 @@
     it will be removed in Symfony 6.0.
 
 .. _cache-create-pools:
-=======
-        namespace Symfony\Component\DependencyInjection\Loader\Configurator;
-
-        return static function (ContainerConfigurator $container) {
-            $container->extension('framework', [
-                'cache' => [
-                    // Only used with cache.adapter.filesystem
-                    'directory' => '%kernel.cache_dir%/pools',
-
-                    // Service: cache.doctrine
-                    'default_doctrine_provider' => 'app.doctrine_cache',
-                    // Service: cache.psr6
-                    'default_psr6_provider' => 'app.my_psr6_service',
-                    // Service: cache.redis
-                    'default_redis_provider' => 'redis://localhost',
-                    // Service: cache.memcached
-                    'default_memcached_provider' => 'memcached://localhost',
-                    // Service: cache.pdo
-                    'default_pdo_provider' => 'doctrine.dbal.default_connection',
-                ],
-            ]);
-        };
->>>>>>> d24ec842
 
 Creating Custom (Namespaced) Pools
 ----------------------------------
@@ -319,7 +281,6 @@
     .. code-block:: php
 
         // config/packages/cache.php
-<<<<<<< HEAD
         use Symfony\Config\FrameworkConfig;
 
         return static function (FrameworkConfig $framework) {
@@ -349,48 +310,6 @@
             $cache->pool('short_cache')
                 ->adapters(['foobar.cache'])
                 ->defaultLifetime(60);
-=======
-        namespace Symfony\Component\DependencyInjection\Loader\Configurator;
-
-        return static function (ContainerConfigurator $container) {
-            $container->extension('framework', [
-                'cache' => [
-                    'default_memcached_provider' => 'memcached://localhost',
-                    'pools' => [
-                        // creates a "custom_thing.cache" service
-                        // autowireable via "CacheInterface $customThingCache"
-                        // uses the "app" cache configuration
-                        'custom_thing.cache' => [
-                            'adapter' => 'cache.app',
-                        ],
-
-                        // creates a "my_cache_pool" service
-                        // autowireable via "CacheInterface $myCachePool"
-                        'my_cache_pool' => [
-                            'adapter' => 'cache.adapter.filesystem',
-                        ],
-
-                        // uses the default_memcached_provider from above
-                        'acme.cache' => [
-                            'adapter' => 'cache.adapter.memcached',
-                        ],
-
-                        // control adapter's configuration
-                        'foobar.cache' => [
-                            'adapter' => 'cache.adapter.memcached',
-                            'provider' => 'memcached://user:password@example.com',
-                        ],
-
-                        // uses the "foobar.cache" pool as its backend but controls
-                        // the lifetime and (like all pools) has a separate cache namespace
-                        'short_cache' => [
-                            'adapter' => 'foobar.cache',
-                            'default_lifetime' => 60,
-                        ],
-                    ],
-                ],
-            ]);
->>>>>>> d24ec842
         };
 
 Each pool manages a set of independent cache keys: keys from different pools
@@ -541,7 +460,6 @@
         namespace Symfony\Component\DependencyInjection\Loader\Configurator;
 
         use Symfony\Component\Cache\Adapter\RedisAdapter;
-<<<<<<< HEAD
         use Symfony\Component\DependencyInjection\ContainerBuilder;
         use Symfony\Config\FrameworkConfig;
 
@@ -559,31 +477,6 @@
                     'retry_interval' => 2,
                     'timeout' => 10
                 ])
-=======
-
-        return static function (ContainerConfigurator $container) {
-            $container->extension('framework', [
-                'cache' => [
-                    'pools' => [
-                        'cache.my_redis' => [
-                            'adapter' => 'cache.adapter.redis',
-                            'provider' => 'app.my_custom_redis_provider',
-                        ],
-                    ],
-                ],
-            ]);
-
-            $container->services()
-                ->set('app.my_custom_redis_provider', \Redis::class)
-                    ->factory([RedisAdapter::class, 'createConnection'])
-                    ->args([
-                        'redis://localhost',
-                        [
-                            'retry_interval' => 2,
-                            'timeout' => 10,
-                        ]
-                    ])
->>>>>>> d24ec842
             ;
         };
 
@@ -648,7 +541,6 @@
     .. code-block:: php
 
         // config/packages/cache.php
-<<<<<<< HEAD
         use Symfony\Config\FrameworkConfig;
 
         return static function (FrameworkConfig $framework) {
@@ -661,25 +553,6 @@
                         ['name' => 'cache.adapter.redis', 'provider' => 'redis://user:password@example.com'],
                     ])
             ;
-=======
-        namespace Symfony\Component\DependencyInjection\Loader\Configurator;
-
-        return static function (ContainerConfigurator $container) {
-            $container->extension('framework', [
-                'cache' => [
-                    'pools' => [
-                        'my_cache_pool' => [
-                            'default_lifetime' => 31536000, // One year
-                            'adapters' => [
-                                'cache.adapter.array',
-                                'cache.adapter.apcu',
-                                ['name' => 'cache.adapter.redis', 'provider' => 'redis://user:password@example.com'],
-                            ],
-                        ],
-                    ],
-                ],
-            ]);
->>>>>>> d24ec842
         };
 
 Using Cache Tags
@@ -762,7 +635,6 @@
     .. code-block:: php
 
         // config/packages/cache.php
-<<<<<<< HEAD
         use Symfony\Config\FrameworkConfig;
 
         return static function (FrameworkConfig $framework) {
@@ -771,21 +643,6 @@
                     ->tags(true)
                     ->adapters(['cache.adapter.redis'])
             ;
-=======
-        namespace Symfony\Component\DependencyInjection\Loader\Configurator;
-
-        return static function (ContainerConfigurator $container) {
-            $container->extension('framework', [
-                'cache' => [
-                    'pools' => [
-                        'my_cache_pool' => [
-                            'adapter' => 'cache.adapter.redis',
-                            'tags' => true,
-                        ],
-                    ],
-                ],
-            ]);
->>>>>>> d24ec842
         };
 
 Tags are stored in the same pool by default. This is good in most scenarios. But
@@ -832,7 +689,6 @@
     .. code-block:: php
 
         // config/packages/cache.php
-<<<<<<< HEAD
         use Symfony\Config\FrameworkConfig;
 
         return static function (FrameworkConfig $framework) {
@@ -846,24 +702,6 @@
                 ->pool('tag_pool')
                     ->adapters(['cache.adapter.apcu'])
             ;
-=======
-        namespace Symfony\Component\DependencyInjection\Loader\Configurator;
-
-        return static function (ContainerConfigurator $container) {
-            $container->extension('framework', [
-                'cache' => [
-                    'pools' => [
-                        'my_cache_pool' => [
-                            'adapter' => 'cache.adapter.redis',
-                            'tags' => 'tag_pool',
-                        ],
-                        'tag_pool' => [
-                            'adapter' => 'cache.adapter.apcu',
-                        ],
-                    ],
-                ],
-            ]);
->>>>>>> d24ec842
         };
 
 .. note::
