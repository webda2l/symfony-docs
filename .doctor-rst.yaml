rules:
    no_inheritdoc: ~
    avoid_repetetive_words: ~
    blank_line_after_directive: ~
    short_array_syntax: ~
    no_app_console: ~
    typo: ~
    replacement: ~
    composer_dev_option_not_at_the_end: ~
    yarn_dev_option_at_the_end: ~
    versionadded_directive_should_have_version: ~
    deprecated_directive_should_have_version: ~
    no_composer_req: ~
    no_php_open_tag_in_code_block_php_directive: ~
    no_blank_line_after_filepath_in_php_code_block: ~
    no_blank_line_after_filepath_in_yaml_code_block: ~
    no_blank_line_after_filepath_in_xml_code_block: ~
    no_blank_line_after_filepath_in_twig_code_block: ~
    php_prefix_before_bin_console: ~
    use_deprecated_directive_instead_of_versionadded: ~
    no_space_before_self_xml_closing_tag: ~
    no_explicit_use_of_code_block_php: ~
    ensure_order_of_code_blocks_in_configuration_block: ~
    american_english: ~
    valid_use_statements: ~
    lowercase_as_in_use_statements: ~
    ordered_use_statements: ~
    no_namespace_after_use_statements: ~
    correct_code_block_directive_based_on_the_content: ~
    max_blank_lines:
        max: 2
    replace_code_block_types: ~
    use_https_xsd_urls: ~
    blank_line_before_directive: ~
    extension_xlf_instead_of_xliff: ~
    valid_inline_highlighted_namespaces: ~
    indention: ~
    unused_links: ~
    yaml_instead_of_yml_suffix: ~
    extend_abstract_controller: ~
#    no_app_bundle: ~

    #   4.x
    versionadded_directive_major_version:
        major_version: 4

    versionadded_directive_min_version:
        min_version: '4.0'

    deprecated_directive_major_version:
        major_version: 4

    deprecated_directive_min_version:
        min_version: '4.0'

# do not report as violation
whitelist:
    regex:
        - '/FOSUserBundle(.*)\.yml/'
        - '/``.yml``/'
        - '/(.*)\.orm\.yml/' # currently DoctrineBundle only supports .yml
        - '/rst-class/'
    lines:
        - 'in config files, so the old ``app/config/config_dev.yml`` goes to'
        - '#. The most important config file is ``app/config/services.yml``, which now is'
        - 'code in production without a proxy, it becomes trivially easy to abuse your'
        - '.. _`EasyDeployBundle`: https://github.com/EasyCorp/easy-deploy-bundle'
        - 'The bin/console Command'
        - '# username is your full Gmail or Google Apps email address'
        - '.. _`LDAP injection`: http://projects.webappsec.org/w/page/13246947/LDAP%20Injection'
        - '.. versionadded:: 0.21.0' # Encore
        - '.. versionadded:: 0.28.4' # Encore
        - '.. versionadded:: 2.4.0' # SwiftMailer
        - '.. versionadded:: 1.30' # Twig
        - '.. versionadded:: 1.35' # Twig
        - '.. versionadded:: 1.2' # MakerBundle
        - '.. versionadded:: 1.11' # MakerBundle
        - '.. versionadded:: 1.3' # MakerBundle
        - '.. versionadded:: 1.8' # MakerBundle
        - '.. versionadded:: 1.6' # Flex in setup/upgrade_minor.rst
        - '0 => 123' # assertion for var_dumper - components/var_dumper.rst
        - '1 => "foo"' # assertion for var_dumper - components/var_dumper.rst
        - '$var .= "Because of this `\xE9` octet (\\xE9),\n";'
        - "`Deploying Symfony 4 Apps on Heroku`_."
        - ".. _`Deploying Symfony 4 Apps on Heroku`: https://devcenter.heroku.com/articles/deploying-symfony4"
<<<<<<< HEAD
        - '.. versionadded:: 0.2' # MercureBundle
=======
        - '.. code-block:: twig'
>>>>>>> bd788962
<|MERGE_RESOLUTION|>--- conflicted
+++ resolved
@@ -83,8 +83,5 @@
         - '$var .= "Because of this `\xE9` octet (\\xE9),\n";'
         - "`Deploying Symfony 4 Apps on Heroku`_."
         - ".. _`Deploying Symfony 4 Apps on Heroku`: https://devcenter.heroku.com/articles/deploying-symfony4"
-<<<<<<< HEAD
         - '.. versionadded:: 0.2' # MercureBundle
-=======
-        - '.. code-block:: twig'
->>>>>>> bd788962
+        - '.. code-block:: twig'