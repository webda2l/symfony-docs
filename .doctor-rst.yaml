rules:
    american_english: ~
    avoid_repetetive_words: ~
    blank_line_after_anchor: ~
    blank_line_after_directive: ~
    blank_line_before_directive: ~
    composer_dev_option_not_at_the_end: ~
    correct_code_block_directive_based_on_the_content: ~
    deprecated_directive_should_have_version: ~
    ensure_exactly_one_space_between_link_definition_and_link: ~
    ensure_link_definition_contains_valid_url: ~
    ensure_order_of_code_blocks_in_configuration_block: ~
    extend_abstract_controller: ~
    extension_xlf_instead_of_xliff: ~
    indention: ~
    lowercase_as_in_use_statements: ~
    max_blank_lines:
        max: 2
    max_colons: ~
    no_app_console: ~
    no_blank_line_after_filepath_in_php_code_block: ~
    no_blank_line_after_filepath_in_twig_code_block: ~
    no_blank_line_after_filepath_in_xml_code_block: ~
    no_blank_line_after_filepath_in_yaml_code_block: ~
    no_brackets_in_method_directive: ~
    no_composer_req: ~
    no_directive_after_shorthand: ~
    no_explicit_use_of_code_block_php: ~
    no_inheritdoc: ~
    no_namespace_after_use_statements: ~
    no_php_open_tag_in_code_block_php_directive: ~
    no_space_before_self_xml_closing_tag: ~
    only_backslashes_in_namespace_in_php_code_block: ~
    only_backslashes_in_use_statements_in_php_code_block: ~
    ordered_use_statements: ~
    php_prefix_before_bin_console: ~
    replace_code_block_types: ~
    replacement: ~
    short_array_syntax: ~
    space_between_label_and_link_in_doc: ~
    space_between_label_and_link_in_ref: ~
    string_replacement: ~
    typo: ~
    unused_links: ~
    use_deprecated_directive_instead_of_versionadded: ~
    use_https_xsd_urls: ~
    valid_inline_highlighted_namespaces: ~
    valid_use_statements: ~
    versionadded_directive_should_have_version: ~
    yaml_instead_of_yml_suffix: ~
    yarn_dev_option_at_the_end: ~
#    no_app_bundle: ~

    #   master
    versionadded_directive_major_version:
        major_version: 5

    versionadded_directive_min_version:
        min_version: '5.0'

    deprecated_directive_major_version:
        major_version: 5

    deprecated_directive_min_version:
        min_version: '5.0'

# do not report as violation
whitelist:
    regex:
        - '/FOSUserBundle(.*)\.yml/'
        - '/``.yml``/'
        - '/(.*)\.orm\.yml/' # currently DoctrineBundle only supports .yml
        - '/rst-class/'
        - /docker-compose\.yml/
    lines:
        - 'in config files, so the old ``app/config/config_dev.yml`` goes to'
        - '#. The most important config file is ``app/config/services.yml``, which now is'
        - 'code in production without a proxy, it becomes trivially easy to abuse your'
        - '.. _`EasyDeployBundle`: https://github.com/EasyCorp/easy-deploy-bundle'
        - 'The bin/console Command'
        - '# username is your full Gmail or Google Apps email address'
        - '.. _`LDAP injection`: http://projects.webappsec.org/w/page/13246947/LDAP%20Injection'
        - '.. versionadded:: 1.9.0' # Encore
        - '.. versionadded:: 0.28.4' # Encore
        - '.. versionadded:: 2.4.0' # SwiftMailer
        - '.. versionadded:: 1.30' # Twig
        - '.. versionadded:: 1.35' # Twig
        - '.. versionadded:: 1.2' # MakerBundle
        - '.. versionadded:: 1.11' # MakerBundle
        - '.. versionadded:: 1.3' # MakerBundle
        - '.. versionadded:: 1.8' # MakerBundle
<<<<<<< HEAD
        - '.. versionadded:: 1.6' # Flex in setup/upgrade_minor.rst
        - '.. versionadded:: 1.0.0' # Encore
=======
        - '.. versionadded:: 1.18' # Flex in setup/upgrade_minor.rst
>>>>>>> 4f76354b
        - '0 => 123' # assertion for var_dumper - components/var_dumper.rst
        - '1 => "foo"' # assertion for var_dumper - components/var_dumper.rst
        - '123,' # assertion for var_dumper - components/var_dumper.rst
        - '"foo",' # assertion for var_dumper - components/var_dumper.rst
        - '$var .= "Because of this `\xE9` octet (\\xE9),\n";'
        - "`Deploying Symfony 4 Apps on Heroku`_."
        - ".. _`Deploying Symfony 4 Apps on Heroku`: https://devcenter.heroku.com/articles/deploying-symfony4"
        - "//                  224, 165, 141, 224, 164, 164, 224, 165, 135])"
        - '.. versionadded:: 0.2' # MercureBundle
        - 'provides a ``loginUser()`` method to simulate logging in in your functional'
        - '.. code-block:: twig'
        - '.. versionadded:: 3.6' # MonologBundle
        - '// bin/console'
        - 'End to End Tests (E2E)'
        - '.. code-block:: php'
        - '.. _`a feature to test applications using Mercure`: https://github.com/symfony/panther#creating-isolated-browsers-to-test-apps-using-mercure-or-websocket'
        - '..  End to End Tests (E2E)'<|MERGE_RESOLUTION|>--- conflicted
+++ resolved
@@ -89,12 +89,8 @@
         - '.. versionadded:: 1.11' # MakerBundle
         - '.. versionadded:: 1.3' # MakerBundle
         - '.. versionadded:: 1.8' # MakerBundle
-<<<<<<< HEAD
-        - '.. versionadded:: 1.6' # Flex in setup/upgrade_minor.rst
+        - '.. versionadded:: 1.18' # Flex in setup/upgrade_minor.rst
         - '.. versionadded:: 1.0.0' # Encore
-=======
-        - '.. versionadded:: 1.18' # Flex in setup/upgrade_minor.rst
->>>>>>> 4f76354b
         - '0 => 123' # assertion for var_dumper - components/var_dumper.rst
         - '1 => "foo"' # assertion for var_dumper - components/var_dumper.rst
         - '123,' # assertion for var_dumper - components/var_dumper.rst
