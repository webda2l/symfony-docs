Forms
=====

Forms are one of the most misused Symfony components due to its vast scope and
endless list of features. In this chapter we'll show you some of the best
practices so you can leverage forms but get work done quickly.

Building Forms
--------------

.. best-practice::

    Define your forms as PHP classes.

The Form component allows you to build forms right inside your controller
code. This is perfectly fine if you don't need to reuse the form somewhere else.
But for organization and reuse, we recommend that you define each
form in its own PHP class::

    namespace AppBundle\Form;

    use AppBundle\Entity\Post;
    use Symfony\Component\Form\AbstractType;
    use Symfony\Component\Form\FormBuilderInterface;
    use Symfony\Component\OptionsResolver\OptionsResolver;
    use Symfony\Component\Form\Extension\Core\Type\TextareaType;
    use Symfony\Component\Form\Extension\Core\Type\EmailType;
    use Symfony\Component\Form\Extension\Core\Type\DateTimeType;

    class PostType extends AbstractType
    {
        public function buildForm(FormBuilderInterface $builder, array $options)
        {
            $builder
                ->add('title')
                ->add('summary', TextareaType::class)
                ->add('content', TextareaType::class)
                ->add('authorEmail', EmailType::class)
                ->add('publishedAt', DateTimeType::class)
            ;
        }

        public function configureOptions(OptionsResolver $resolver)
        {
            $resolver->setDefaults(array(
                'data_class' => Post::class,
            ));
        }
    }

.. best-practice::

    Put the form type classes in the ``AppBundle\Form`` namespace, unless you
    use other custom form classes like data transformers.

To use the class, use ``createForm()`` and pass the fully qualified class name::

    // ...
    use AppBundle\Form\PostType;

    // ...
    public function newAction(Request $request)
    {
        $post = new Post();
        $form = $this->createForm(PostType::class, $post);

        // ...
    }

Registering Forms as Services
~~~~~~~~~~~~~~~~~~~~~~~~~~~~~

You can also :ref:`register your form type as a service <form-field-service>`.
This is only needed if your form type requires some dependencies to be injected
by the container, otherwise it is unnecessary overhead and therefore *not*
recommended to do this for all form type classes.

Form Button Configuration
-------------------------

Form classes should try to be agnostic to *where* they will be used. This
makes them easier to re-use later.

.. best-practice::

    Add buttons in the templates, not in the form classes or the controllers.

Since Symfony 2.3, you can add buttons as fields on your form. This is a nice
way to simplify the template that renders your form. But if you add the buttons
directly in your form class, this would effectively limit the scope of that form:

.. code-block:: php

    class PostType extends AbstractType
    {
        public function buildForm(FormBuilderInterface $builder, array $options)
        {
            $builder
                // ...
                ->add('save', SubmitType::class, array('label' => 'Create Post'))
            ;
        }

        // ...
    }

This form *may* have been designed for creating posts, but if you wanted
to reuse it for editing posts, the button label would be wrong. Instead,
some developers configure form buttons in the controller::

    namespace AppBundle\Controller\Admin;

    use Symfony\Component\HttpFoundation\Request;
    use Symfony\Bundle\FrameworkBundle\Controller\Controller;
    use Symfony\Component\Form\Extension\Core\Type\SubmitType;
    use AppBundle\Entity\Post;
    use AppBundle\Form\PostType;

    class PostController extends Controller
    {
        // ...

        public function newAction(Request $request)
        {
            $post = new Post();
            $form = $this->createForm(PostType::class, $post);
            $form->add('submit', SubmitType::class, array(
                'label' => 'Create',
                'attr'  => array('class' => 'btn btn-default pull-right')
            ));

            // ...
        }
    }

This is also an important error, because you are mixing presentation markup
(labels, CSS classes, etc.) with pure PHP code. Separation of concerns is
always a good practice to follow, so put all the view-related things in the
view layer:

.. code-block:: html+twig

    {{ form_start(form) }}
        {{ form_widget(form) }}

        <input type="submit" value="Create"
               class="btn btn-default pull-right" />
    {{ form_end(form) }}

Rendering the Form
------------------

There are a lot of ways to render your form, ranging from rendering the entire
thing in one line to rendering each part of each field independently. The
best way depends on how much customization you need.

One of the simplest ways - which is especially useful during development -
is to render the form tags and use the ``form_widget()`` function to render
all of the fields:

.. code-block:: html+twig

    {{ form_start(form, {'attr': {'class': 'my-form-class'} }) }}
        {{ form_widget(form) }}
    {{ form_end(form) }}

If you need more control over how your fields are rendered, then you should
remove the ``form_widget(form)`` function and render your fields individually.
See :doc:`/form/form_customization` for more information on this and how you
can control *how* the form renders at a global level using form theming.

Handling Form Submits
---------------------

Handling a form submit usually follows a similar template:

.. code-block:: php

    public function newAction(Request $request)
    {
        // build the form ...

        $form->handleRequest($request);

        if ($form->isSubmitted() && $form->isValid()) {
            $em = $this->getDoctrine()->getManager();
            $em->persist($post);
            $em->flush();

            return $this->redirect($this->generateUrl(
                'admin_post_show',
                array('id' => $post->getId())
            ));
        }

        // render the template
    }

There are really only two notable things here. First, we recommend that you
use a single action for both rendering the form and handling the form submit.
For example, you *could* have a ``newAction()`` that *only* renders the form
and a ``createAction()`` that *only* processes the form submit. Both those
actions will be almost identical. So it's much simpler to let ``newAction()``
handle everything.

Second, we recommend using ``$form->isSubmitted()`` in the ``if`` statement
for clarity. This isn't technically needed, since ``isValid()`` first calls
``isSubmitted()``. But without this, the flow doesn't read well as it *looks*
<<<<<<< HEAD
like the form is *always* processed (even on the GET request).
=======
like the form is *always* processed (even on the GET request).

Custom Form Field Types
-----------------------

.. best-practice::

    Add the ``app_`` prefix to your custom form field types to avoid collisions.

Custom form field types inherit from the ``AbstractType`` class, which defines the
``getName()`` method to configure the name of that form type. These names must
be unique in the application.

If a custom form type uses the same name as any of the Symfony's built-in form
types, it will override it. The same happens when the custom form type matches
any of the types defined by the third-party bundles installed in your application.

Add the ``app_`` prefix to your custom form field types to avoid name collisions
that can lead to hard to debug errors.

----

Next: :doc:`/best_practices/i18n`
>>>>>>> 5438dc7a
<|MERGE_RESOLUTION|>--- conflicted
+++ resolved
@@ -206,30 +206,8 @@
 Second, we recommend using ``$form->isSubmitted()`` in the ``if`` statement
 for clarity. This isn't technically needed, since ``isValid()`` first calls
 ``isSubmitted()``. But without this, the flow doesn't read well as it *looks*
-<<<<<<< HEAD
 like the form is *always* processed (even on the GET request).
-=======
-like the form is *always* processed (even on the GET request).
-
-Custom Form Field Types
------------------------
-
-.. best-practice::
-
-    Add the ``app_`` prefix to your custom form field types to avoid collisions.
-
-Custom form field types inherit from the ``AbstractType`` class, which defines the
-``getName()`` method to configure the name of that form type. These names must
-be unique in the application.
-
-If a custom form type uses the same name as any of the Symfony's built-in form
-types, it will override it. The same happens when the custom form type matches
-any of the types defined by the third-party bundles installed in your application.
-
-Add the ``app_`` prefix to your custom form field types to avoid name collisions
-that can lead to hard to debug errors.
 
 ----
 
-Next: :doc:`/best_practices/i18n`
->>>>>>> 5438dc7a
+Next: :doc:`/best_practices/i18n`