--- conflicted
+++ resolved
@@ -1,14 +1,7 @@
 with_minutes
 ~~~~~~~~~~~~
 
-<<<<<<< HEAD
-**type**: ``Boolean`` **default**: ``true``
-=======
-.. versionadded:: 2.2
-    The ``with_minutes`` option was introduced in Symfony 2.2.
-
 **type**: ``boolean`` **default**: ``true``
->>>>>>> fa7cb776
 
 Whether or not to include minutes in the input. This will result in an additional
 input to capture minutes.