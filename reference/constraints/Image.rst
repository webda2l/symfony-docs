--- conflicted
+++ resolved
@@ -130,14 +130,8 @@
 
     .. code-block:: php
 
-<<<<<<< HEAD
-        // src/Acme/BlogBundle/Entity/Author.php
-
-        namespace Acme\BlogBundle\Entity;
-=======
         // src/AppBundle/Entity/Author.php
         namespace AppBundle\Entity;
->>>>>>> fdc7f75c
 
         use Symfony\Component\Validator\Mapping\ClassMetadata;
         use Symfony\Component\Validator\Constraints as Assert;
